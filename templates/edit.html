--- conflicted
+++ resolved
@@ -235,33 +235,6 @@
         const imageUploadForm = document.getElementById('imageUploadForm');
         const uploadStatus = document.getElementById('uploadStatus');
         const contentTextarea = document.getElementById('content');
-<<<<<<< HEAD
-        const showUploadStatus = (message, type) => {
-            while (uploadStatus.firstChild) {
-                uploadStatus.removeChild(uploadStatus.firstChild);
-            }
-            if (!message) {
-                return;
-            }
-            const alert = document.createElement('div');
-            alert.className = 'alert alert-' + type;
-            alert.textContent = message;
-            uploadStatus.appendChild(alert);
-        };
-
-        // Show modal when insert image button is clicked
-        insertImageBtn.addEventListener('click', function() {
-            modal.style.display = 'block';
-        });
-        
-        // Close modal when close button is clicked
-        closeBtn.addEventListener('click', function() {
-            modal.style.display = 'none';
-        });
-        
-        // Close modal when cancel button is clicked
-        cancelUpload.addEventListener('click', function() {
-=======
         const imageModalUploadSection = document.getElementById('imageModalUploadSection');
         const imageModalLibrarySection = document.getElementById('imageModalLibrarySection');
         const tabButtons = Array.from(document.querySelectorAll('.image-modal-tab'));
@@ -304,7 +277,6 @@
 
         function hideModal() {
             if (!modal) return;
->>>>>>> f338ff2a
             modal.style.display = 'none';
             showSection('upload');
             if (imageUploadForm) imageUploadForm.reset();
@@ -317,19 +289,6 @@
             if (window.WikiEditor && typeof window.WikiEditor.captureSelection === 'function') {
                 window.WikiEditor.captureSelection();
             }
-<<<<<<< HEAD
-        });
-        
-        // Handle image upload form submission
-        imageUploadForm.addEventListener('submit', function(e) {
-            e.preventDefault();
-            
-            const fileInput = document.getElementById('imageFile');
-            const file = fileInput.files[0];
-            
-            if (!file) {
-                showUploadStatus('Please select an image file.', 'error');
-=======
             showSection(section);
             modal.style.display = 'block';
         }
@@ -393,7 +352,6 @@
             if (!imageLibraryList) return;
             if (imageLibraryLoaded && !force) {
                 renderLibrary();
->>>>>>> f338ff2a
                 return;
             }
             if (imageLibraryStatus) {
@@ -405,35 +363,6 @@
                 if (!response.ok) {
                     throw new Error('Unable to fetch images.');
                 }
-<<<<<<< HEAD
-            } catch (_) { /* no-op */ }
-            
-            // Upload image
-            showUploadStatus('Uploading...', 'info');
-            
-            fetch('/upload-image', {
-                method: 'POST',
-                headers: csrfToken ? { 'X-CSRF-Token': csrfToken } : {},
-                // Ensure session cookies are sent for auth
-                credentials: 'same-origin',
-                body: formData
-            })
-            .then(response => response.json())
-            .then(data => {
-                if (data.error) {
-                    showUploadStatus(data.error, 'error');
-                } else {
-                    // Insert image into visual editor if available, otherwise into textarea as markdown
-                    if (window.WikiEditor && typeof window.WikiEditor.insertImage === 'function') {
-                        window.WikiEditor.insertImage({ src: data.url, alt: data.filename });
-                    } else {
-                        const imageMarkdown = '![' + data.filename + '](' + data.url + ')';
-                        const startPos = contentTextarea.selectionStart;
-                        const endPos = contentTextarea.selectionEnd;
-                        const content = contentTextarea.value;
-                        const newContent = content.substring(0, startPos) + imageMarkdown + content.substring(endPos);
-                        contentTextarea.value = newContent;
-=======
                 const data = await response.json();
                 imageLibraryItems = Array.isArray(data.items) ? data.items : [];
                 imageLibraryLoaded = true;
@@ -480,7 +409,6 @@
                 if (!file) {
                     if (uploadStatus) {
                         uploadStatus.innerHTML = '<div class="alert alert-error">Please select an image file.</div>';
->>>>>>> f338ff2a
                     }
                     return;
                 }
@@ -496,20 +424,6 @@
                     }
                 } catch (_) { /* no-op */ }
 
-<<<<<<< HEAD
-                    // Clear form
-                    imageUploadForm.reset();
-                    showUploadStatus('Image uploaded successfully!', 'success');
-                    
-                    // Clear status after 2 seconds
-                    setTimeout(() => {
-                        showUploadStatus('', '');
-                    }, 2000);
-                }
-            })
-            .catch(error => {
-                showUploadStatus('Error uploading image: ' + error.message, 'error');
-=======
                 if (uploadStatus) {
                     uploadStatus.innerHTML = '<div class="alert alert-info">Uploading...</div>';
                 }
@@ -537,7 +451,6 @@
                             uploadStatus.innerHTML = '<div class="alert alert-error">Error uploading image: ' + error.message + '</div>';
                         }
                     });
->>>>>>> f338ff2a
             });
         }
     });
